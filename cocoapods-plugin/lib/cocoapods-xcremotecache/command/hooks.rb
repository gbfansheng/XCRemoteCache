--- conflicted
+++ resolved
@@ -375,10 +375,7 @@
           # Always integrate XCRemoteCache to all Pods, in case it will be needed later
           unless installer_context.pods_project.nil?
             # Attach XCRemoteCache to Pods targets
-<<<<<<< HEAD
-=======
             # Enable only for native targets which can have compilation steps
->>>>>>> f75c77ef
             installer_context.pods_project.native_targets.each do |target|
                 next if target.source_build_phase.files_references.empty?
                 next if target.name.start_with?("Pods-")
